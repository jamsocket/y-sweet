use serde::{Deserialize, Serialize};
use std::time::Duration;
use worker::Env;

const BUCKET: &str = "Y_SWEET_DATA";
const AUTH_KEY: &str = "AUTH_KEY";
<<<<<<< HEAD
=======
const USE_HTTPS: &str = "USE_HTTPS";
const CHECKPOINT_FREQ_SECONDS: &str = "CHECKPOINT_FREQ_SECONDS";
>>>>>>> 05218e51

#[derive(Serialize, Deserialize)]
pub struct Configuration {
    pub auth_key: Option<String>,
    pub bucket: String,
    pub bucket_prefix: Option<String>,
    pub url_prefix: Option<String>,
    pub timeout_interval: Duration,
}

impl From<&Env> for Configuration {
    fn from(env: &Env) -> Self {
        let auth_key = env.var(AUTH_KEY).map(|s| s.to_string()).ok();
<<<<<<< HEAD
=======
        let use_https = env
            .var(USE_HTTPS)
            .map(|s| s.to_string() != "false")
            .unwrap_or(false);
        let timeout_interval = Duration::from_secs(
            env.var(CHECKPOINT_FREQ_SECONDS)
                .map(|s| {
                    s.to_string()
                        .parse()
                        .expect("Could not parse CHECKPOINT_FREQ_SECONDS as u64")
                })
                .unwrap_or(45),
        );
>>>>>>> 05218e51
        Self {
            auth_key,
            bucket: BUCKET.to_string(),
            bucket_prefix: None,
            url_prefix: None,
            timeout_interval,
        }
    }
}<|MERGE_RESOLUTION|>--- conflicted
+++ resolved
@@ -4,11 +4,7 @@
 
 const BUCKET: &str = "Y_SWEET_DATA";
 const AUTH_KEY: &str = "AUTH_KEY";
-<<<<<<< HEAD
-=======
-const USE_HTTPS: &str = "USE_HTTPS";
 const CHECKPOINT_FREQ_SECONDS: &str = "CHECKPOINT_FREQ_SECONDS";
->>>>>>> 05218e51
 
 #[derive(Serialize, Deserialize)]
 pub struct Configuration {
@@ -22,12 +18,6 @@
 impl From<&Env> for Configuration {
     fn from(env: &Env) -> Self {
         let auth_key = env.var(AUTH_KEY).map(|s| s.to_string()).ok();
-<<<<<<< HEAD
-=======
-        let use_https = env
-            .var(USE_HTTPS)
-            .map(|s| s.to_string() != "false")
-            .unwrap_or(false);
         let timeout_interval = Duration::from_secs(
             env.var(CHECKPOINT_FREQ_SECONDS)
                 .map(|s| {
@@ -37,7 +27,6 @@
                 })
                 .unwrap_or(45),
         );
->>>>>>> 05218e51
         Self {
             auth_key,
             bucket: BUCKET.to_string(),
