#![doc = include_str!("../README.md")]

use crate::stores::filesystem::FileSystemStore;
use anyhow::Result;
use clap::{Parser, Subcommand};
use cli::{print_auth_message, print_server_url};
use s3::Region;
use serde_json::json;
use std::{
    net::{IpAddr, Ipv4Addr, SocketAddr},
    path::PathBuf,
};
use stores::blobstore::S3Store;
use tracing::metadata::LevelFilter;
use tracing_subscriber::{layer::SubscriberExt, util::SubscriberInitExt, EnvFilter};
use url::Url;
use y_sweet_core::{auth::Authenticator, store::Store};

mod cli;
mod server;
mod stores;

const DEFAULT_S3_REGION: Region = Region::UsEast1;

#[derive(Parser)]
struct Opts {
    #[clap(subcommand)]
    subcmd: ServSubcommand,
}

#[derive(Subcommand)]
enum ServSubcommand {
    Serve {
        store: Option<String>,

        #[clap(long, default_value = "8080")]
        port: u16,
        #[clap(long)]
        host: Option<IpAddr>,
        #[clap(long, default_value = "10")]
        checkpoint_freq_seconds: u64,

        #[clap(long)]
        auth: Option<String>,

        #[clap(long)]
        url_prefix: Option<Url>,

        #[clap(long)]
        prod: bool,
    },

    GenAuth {
        #[clap(long)]
        json: bool,
    },
}

fn get_store_from_opts(store_path: &str) -> Result<Box<dyn Store>> {
    if store_path.starts_with("s3://") {
        let region = match Region::from_default_env() {
            Ok(region) => {
                tracing::info!(region=?region, "Using region from environment.");
                region
            }
            Err(e) => {
                tracing::warn!(
                    error=?e,
                    "Failed to get region from environment, using default ({}).",
                    DEFAULT_S3_REGION
                );
                DEFAULT_S3_REGION
            }
        };
        let url = url::Url::parse(store_path)?;

        let bucket = url
            .host_str()
            .ok_or_else(|| anyhow::anyhow!("Invalid S3 URL"))?
            .to_owned();
        let prefix = url.path().trim_start_matches('/').to_owned();

        let store = S3Store::new(region, bucket, prefix)?;
        Ok(Box::new(store))
    } else {
        Ok(Box::new(FileSystemStore::new(PathBuf::from(store_path))?))
    }
}

#[tokio::main]
async fn main() -> Result<()> {
    let opts = Opts::parse();

    let filter = EnvFilter::builder()
        .with_default_directive(LevelFilter::INFO.into())
        .from_env_lossy();
    tracing_subscriber::registry()
        .with(tracing_subscriber::fmt::layer())
        .with(filter)
        .init();

    match &opts.subcmd {
        ServSubcommand::Serve {
            port,
            host,
            checkpoint_freq_seconds,
            store,
            auth,
            url_prefix,
            prod,
        } => {
            let auth = if let Some(auth) = auth {
                Some(Authenticator::new(auth)?)
            } else {
                tracing::warn!("No auth key set. Only use this for local development!");
                None
            };

            let addr = SocketAddr::new(
                host.unwrap_or(IpAddr::V4(Ipv4Addr::new(127, 0, 0, 1))),
                *port,
            );

<<<<<<< HEAD
            let store = if let Some(store) = store {
                Some(get_store_from_opts(&store)?)
            } else {
                tracing::warn!("No store set. Documents will be stored in memory only.");
                None
            };
=======
            if !prod {
                print_server_url(auth.as_ref(), url_prefix.as_ref(), addr);
            }

            let store = get_store_from_opts(store_path)?;
>>>>>>> 856dc64e

            let server = server::Server::new(
                store,
                std::time::Duration::from_secs(*checkpoint_freq_seconds),
                auth,
                url_prefix.clone(),
            )
            .await?;

            let address = format!("http://{}:{}", addr.ip(), addr.port());
            tracing::info!(%address, "Listening");

            server.serve(&addr).await?;
        }
        ServSubcommand::GenAuth { json } => {
            let auth = Authenticator::gen_key()?;

            if *json {
                let result = json!({
                    "private_key": auth.private_key(),
                    "server_token": auth.server_token(),
                });

                println!("{}", serde_json::to_string_pretty(&result)?);
            } else {
                print_auth_message(&auth);
            }
        }
    }

    Ok(())
}<|MERGE_RESOLUTION|>--- conflicted
+++ resolved
@@ -121,20 +121,16 @@
                 *port,
             );
 
-<<<<<<< HEAD
             let store = if let Some(store) = store {
                 Some(get_store_from_opts(&store)?)
             } else {
                 tracing::warn!("No store set. Documents will be stored in memory only.");
                 None
             };
-=======
+
             if !prod {
                 print_server_url(auth.as_ref(), url_prefix.as_ref(), addr);
             }
-
-            let store = get_store_from_opts(store_path)?;
->>>>>>> 856dc64e
 
             let server = server::Server::new(
                 store,
