--- conflicted
+++ resolved
@@ -179,13 +179,9 @@
                 print_server_url(auth.as_ref(), url_prefix.as_ref(), addr);
             }
 
-<<<<<<< HEAD
             let token = CancellationToken::new();
 
-            let server = server::Server::new(
-=======
             let server = y_sweet::server::Server::new(
->>>>>>> b5589698
                 store,
                 std::time::Duration::from_secs(*checkpoint_freq_seconds),
                 auth,
