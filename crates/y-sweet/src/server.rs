use anyhow::{anyhow, Result};
use axum::{
    extract::Request,
    extract::{
        ws::{Message, WebSocket},
        Path, Query, State, WebSocketUpgrade,
    },
    http::StatusCode,
    middleware::{self, Next},
    response::{IntoResponse, Response},
    routing::{get, post},
    Json, Router,
};
use axum_extra::typed_header::TypedHeader;
use dashmap::{mapref::one::MappedRef, DashMap};
use futures::{SinkExt, StreamExt};
use serde::Deserialize;
use serde_json::{json, Value};
use std::{
    net::SocketAddr,
    sync::{Arc, RwLock},
    time::Duration,
};
use tokio::{
    net::TcpListener,
    sync::mpsc::{channel, Receiver},
};
use tokio_util::{sync::CancellationToken, task::TaskTracker};
use tracing::{span, Instrument, Level};
use url::Url;
use y_sweet_core::{
    api_types::{
        validate_doc_name, AuthDocRequest, ClientToken, DocCreationRequest, NewDocResponse,
    },
    auth::Authenticator,
    doc_connection::DocConnection,
    doc_sync::DocWithSyncKv,
    store::Store,
    sync::awareness::Awareness,
    sync_kv::SyncKv,
};

fn current_time_epoch_millis() -> u64 {
    let now = std::time::SystemTime::now();
    let duration_since_epoch = now.duration_since(std::time::UNIX_EPOCH).unwrap();
    duration_since_epoch.as_millis() as u64
}

#[derive(Debug)]
pub struct AppError(StatusCode, anyhow::Error);
impl std::error::Error for AppError {}
impl IntoResponse for AppError {
    fn into_response(self) -> Response {
        (self.0, format!("Something went wrong: {}", self.1)).into_response()
    }
}
impl<E> From<(StatusCode, E)> for AppError
where
    E: Into<anyhow::Error>,
{
    fn from((status_code, err): (StatusCode, E)) -> Self {
        Self(status_code, err.into())
    }
}
impl std::fmt::Display for AppError {
    fn fmt(&self, f: &mut std::fmt::Formatter<'_>) -> std::fmt::Result {
        write!(f, "Status code: {} {}", self.0, self.1)?;
        Ok(())
    }
}

pub struct Server {
    docs: Arc<DashMap<String, DocWithSyncKv>>,
    doc_worker_tracker: TaskTracker,
    store: Option<Arc<Box<dyn Store>>>,
    checkpoint_freq: Duration,
    authenticator: Option<Authenticator>,
    url_prefix: Option<Url>,
    cancellation_token: CancellationToken,
}

impl Server {
    pub async fn new(
        store: Option<Box<dyn Store>>,
        checkpoint_freq: Duration,
        authenticator: Option<Authenticator>,
        url_prefix: Option<Url>,
        cancellation_token: CancellationToken,
    ) -> Result<Self> {
        Ok(Self {
            docs: Arc::new(DashMap::new()),
            doc_worker_tracker: TaskTracker::new(),
            store: store.map(Arc::new),
            checkpoint_freq,
            authenticator,
            url_prefix,
            cancellation_token,
        })
    }

    pub async fn doc_exists(&self, doc_id: &str) -> bool {
        if self.docs.contains_key(doc_id) {
            return true;
        }
        if let Some(store) = &self.store {
            store
                .exists(&format!("{}/data.ysweet", doc_id))
                .await
                .unwrap_or_default()
        } else {
            false
        }
    }

    pub async fn create_doc(&self) -> Result<String> {
        let doc_id = nanoid::nanoid!();
        self.load_doc(&doc_id).await?;
        tracing::info!(doc_id=?doc_id, "Created doc");
        Ok(doc_id)
    }

    pub async fn load_doc(&self, doc_id: &str) -> Result<()> {
        let (send, recv) = channel(1024);

        let dwskv = DocWithSyncKv::new(doc_id, self.store.clone(), move || {
            send.try_send(()).unwrap();
        })
        .await?;

        dwskv
            .sync_kv()
            .persist()
            .await
            .map_err(|e| anyhow!("Error persisting: {:?}", e))?;

        {
            let sync_kv = dwskv.sync_kv();
            let checkpoint_freq = self.checkpoint_freq;
            let doc_id = doc_id.to_string();
            let persistence_cancellation_token = CancellationToken::new();

            // Spawn a task to save the document to the store when it changes.
            self.doc_worker_tracker.spawn(
                Self::doc_persistence_worker(
                    recv,
                    sync_kv,
                    checkpoint_freq,
                    doc_id.clone(),
                    persistence_cancellation_token.clone(),
                )
                .instrument(span!(Level::INFO, "save_loop", doc_id=?doc_id)),
            );

            self.doc_worker_tracker.spawn(
                Self::doc_gc_worker(
                    self.docs.clone(),
                    doc_id.clone(),
                    checkpoint_freq,
                    persistence_cancellation_token,
                    self.cancellation_token.clone(),
                )
                .instrument(span!(Level::INFO, "gc_loop", doc_id=?doc_id)),
            );
        }

        self.docs.insert(doc_id.to_string(), dwskv);
        Ok(())
    }

    async fn doc_gc_worker(
        docs: Arc<DashMap<String, DocWithSyncKv>>,
        doc_id: String,
        checkpoint_freq: Duration,
        persistence_cancellation_token: CancellationToken,
        cancellation_token: CancellationToken,
    ) {
        let mut checkpoints_without_refs = 0;

        loop {
            tokio::select! {
                _ = tokio::time::sleep(checkpoint_freq) => {
                    if let Some(doc) = docs.get(&doc_id) {
                        let awareness = Arc::downgrade(&doc.awareness());
                        if awareness.strong_count() > 1 {
                            checkpoints_without_refs = 0;
                            tracing::debug!("doc is still alive - it has {} references", awareness.strong_count());
                        } else {
                            checkpoints_without_refs += 1;
                            tracing::info!("doc has only one reference, candidate for GC. checkpoints_without_refs: {}", checkpoints_without_refs);
                        }
                    } else {
                        break;
                    }

                    if checkpoints_without_refs >= 2 {
                        tracing::info!("GCing doc");
                        docs.remove(&doc_id);
                        break;
                    }
                }
                _ = cancellation_token.cancelled() => {
                    break;
                }
            };
        }
        persistence_cancellation_token.cancel();
        tracing::info!("Exiting gc_loop");
    }

    async fn doc_persistence_worker(
        mut recv: Receiver<()>,
        sync_kv: Arc<SyncKv>,
        checkpoint_freq: Duration,
        doc_id: String,
        cancellation_token: CancellationToken,
    ) {
        let mut last_save = std::time::Instant::now();

        loop {
            let is_done = tokio::select! {
                v = recv.recv() => v.is_none(),
                _ = cancellation_token.cancelled() => true,
            };

            tracing::info!("Received signal. done: {}", is_done);
            let now = std::time::Instant::now();
            if !is_done && now - last_save < checkpoint_freq {
                let sleep = tokio::time::sleep(checkpoint_freq - (now - last_save));
                tokio::pin!(sleep);
                tracing::info!("Throttling.");

                loop {
                    tokio::select! {
                        _ = &mut sleep => {
                            break;
                        }
                        v = recv.recv() => {
                            tracing::info!("Received dirty while throttling.");
                            if v.is_none() {
                                break;
                            }
                        }
                        _ = cancellation_token.cancelled() => {
                            tracing::info!("Received cancellation while throttling.");
                            break;
                        }

                    }
                    tracing::info!("Done throttling.");
                }
            }
            tracing::info!("Persisting.");
            if let Err(e) = sync_kv.persist().await {
                tracing::error!(?e, "Error persisting.");
            } else {
                tracing::info!("Done persisting.");
            }
            last_save = std::time::Instant::now();

            if is_done {
                break;
            }
        }
        tracing::info!("Terminating loop for {}", doc_id);
    }

    pub async fn get_or_create_doc(
        &self,
        doc_id: &str,
    ) -> Result<MappedRef<String, DocWithSyncKv, DocWithSyncKv>> {
        if !self.docs.contains_key(doc_id) {
            tracing::info!(doc_id=?doc_id, "Loading doc");
            self.load_doc(doc_id).await?;
        }

        Ok(self
            .docs
            .get(doc_id)
            .ok_or_else(|| anyhow!("Failed to get-or-create doc"))?
            .map(|d| d))
    }

    pub fn check_auth(
        &self,
        header: Option<TypedHeader<headers::Authorization<headers::authorization::Bearer>>>,
    ) -> Result<(), AppError> {
        if let Some(auth) = &self.authenticator {
            if let Some(TypedHeader(headers::Authorization(bearer))) = header {
                if let Ok(()) =
                    auth.verify_server_token(bearer.token(), current_time_epoch_millis())
                {
                    return Ok(());
                }
            }
            Err((StatusCode::UNAUTHORIZED, anyhow!("Unauthorized.")))?
        } else {
            Ok(())
        }
    }

<<<<<<< HEAD
    pub async fn redact_error_middleware(req: Request, next: Next) -> impl IntoResponse {
        let resp = next.run(req).await;
        if resp.status().is_server_error() || resp.status().is_client_error() {
            // If we should redact errors, copy over only the status code and
            // not the response body.
            return resp.status().into_response();
        }
        resp
    }

    pub async fn serve(self, addr: &SocketAddr, redact_errors: bool) -> Result<()> {
        let listener = TcpListener::bind(addr).await?;
        let token = self.cancellation_token.clone();
        let server_state = Arc::new(self);

        let app = Router::new()
=======
    pub fn routes(self) -> Router {
        Router::new()
>>>>>>> b5589698
            .route("/check_store", get(check_store))
            .route("/doc/ws/:doc_id", get(handle_socket_upgrade))
            .route("/doc/new", post(new_doc))
            .route("/doc/:doc_id/auth", post(auth_doc))
<<<<<<< HEAD
            .with_state(server_state.clone());
        let app = if redact_errors {
            app
        } else {
            app.layer(middleware::from_fn(Self::redact_error_middleware))
        };
=======
            .with_state(Arc::new(self))
    }

    pub async fn serve(self, addr: &SocketAddr) -> Result<()> {
        let listener = TcpListener::bind(addr).await?;

        let app = self.routes();
>>>>>>> b5589698

        axum::serve(listener, app.into_make_service())
            // Wait for all outstanding connections to close, and then exit.
            .with_graceful_shutdown(async move { token.cancelled().await })
            .await?;

        // Ensure all in-memory docs are saved before exiting.
        server_state.doc_worker_tracker.close();
        server_state.doc_worker_tracker.wait().await;

        Ok(())
    }
}

#[derive(Deserialize)]
struct HandlerParams {
    token: Option<String>,
}

async fn handle_socket_upgrade(
    ws: WebSocketUpgrade,
    Path(doc_id): Path<String>,
    Query(params): Query<HandlerParams>,
    State(server_state): State<Arc<Server>>,
) -> Result<Response, AppError> {
    // TODO: clean this up.
    if let Some(authenticator) = &server_state.authenticator {
        if let Some(token) = params.token {
            authenticator
                .verify_doc_token(&token, &doc_id, current_time_epoch_millis())
                .map_err(|e| (StatusCode::FORBIDDEN, e))?;
        } else {
            Err((StatusCode::UNAUTHORIZED, anyhow!("No token provided.")))?
        }
    }

    let dwskv = server_state
        .get_or_create_doc(&doc_id)
        .await
        .map_err(|e| (StatusCode::INTERNAL_SERVER_ERROR, e))?;
    let awareness = dwskv.awareness();
    let cancellation_token = server_state.cancellation_token.clone();

    Ok(ws.on_upgrade(move |socket| handle_socket(socket, awareness, cancellation_token)))
}

async fn handle_socket(
    socket: WebSocket,
    awareness: Arc<RwLock<Awareness>>,
    cancellation_token: CancellationToken,
) {
    let (mut sink, mut stream) = socket.split();
    let (send, mut recv) = channel(1024);

    tokio::spawn(async move {
        while let Some(msg) = recv.recv().await {
            let _ = sink.send(Message::Binary(msg)).await;
        }
    });

    let connection = DocConnection::new(awareness, move |bytes| {
        if let Err(e) = send.try_send(bytes.to_vec()) {
            tracing::warn!(?e, "Error sending message");
        }
    });

    loop {
        tokio::select! {
            Some(msg) = stream.next() => {
                let msg = match msg {
                    Ok(Message::Binary(bytes)) => bytes,
                    Ok(Message::Close(_)) => break,
                    Err(_e) => {
                        // The stream will complain about things like
                        // connections being lost without handshake.
                        continue;
                    }
                    msg => {
                        tracing::warn!(?msg, "Received non-binary message");
                        continue;
                    }
                };

                if let Err(e) = connection.send(&msg).await {
                    tracing::warn!(?e, "Error handling message");
                }
            }
            _ = cancellation_token.cancelled() => {
                tracing::debug!("Closing doc connection due to server cancel...");
                break;
            }
        }
    }
}

async fn check_store(
    authorization: Option<TypedHeader<headers::Authorization<headers::authorization::Bearer>>>,
    State(server_state): State<Arc<Server>>,
) -> Result<Json<Value>, AppError> {
    server_state.check_auth(authorization)?;

    if server_state.store.is_none() {
        return Ok(Json(json!({"ok": false, "error": "No store set."})));
    };

    // The check_store endpoint for the native server is kind of moot, since
    // the server will not start if store is not ok.
    Ok(Json(json!({"ok": true})))
}

async fn new_doc(
    authorization: Option<TypedHeader<headers::Authorization<headers::authorization::Bearer>>>,
    State(server_state): State<Arc<Server>>,
    Json(body): Json<DocCreationRequest>,
) -> Result<Json<NewDocResponse>, AppError> {
    server_state.check_auth(authorization)?;

    let doc_id = if let Some(doc_id) = body.doc_id {
        if !validate_doc_name(doc_id.as_str()) {
            Err((StatusCode::BAD_REQUEST, anyhow!("Invalid document name")))?
        }

        server_state
            .get_or_create_doc(doc_id.as_str())
            .await
            .map_err(|e| {
                tracing::error!(?e, "Failed to create doc");
                (StatusCode::INTERNAL_SERVER_ERROR, e)
            })?;

        doc_id
    } else {
        server_state.create_doc().await.map_err(|d| {
            tracing::error!(?d, "Failed to create doc");
            (StatusCode::INTERNAL_SERVER_ERROR, d)
        })?
    };

    Ok(Json(NewDocResponse { doc_id }))
}

async fn auth_doc(
    authorization: Option<TypedHeader<headers::Authorization<headers::authorization::Bearer>>>,
    TypedHeader(host): TypedHeader<headers::Host>,
    State(server_state): State<Arc<Server>>,
    Path(doc_id): Path<String>,
    Json(_body): Json<AuthDocRequest>,
) -> Result<Json<ClientToken>, AppError> {
    server_state.check_auth(authorization)?;

    if !server_state.doc_exists(&doc_id).await {
        Err((StatusCode::NOT_FOUND, anyhow!("Doc {} not found", doc_id)))?;
    }

    let token = if let Some(auth) = &server_state.authenticator {
        let token = auth.gen_doc_token(&doc_id, current_time_epoch_millis());
        Some(token)
    } else {
        None
    };

    let url = if let Some(url_prefix) = &server_state.url_prefix {
        let mut url = url_prefix.clone();
        let scheme = if url.scheme() == "https" { "wss" } else { "ws" };
        url.set_scheme(scheme).unwrap();
        url = url.join("/doc/ws").unwrap();
        url.to_string()
    } else {
        format!("ws://{host}/doc/ws")
    };

    Ok(Json(ClientToken { url, doc_id, token }))
}

#[cfg(test)]
mod test {
    use super::*;
    use std::collections::HashMap;
    use y_sweet_core::api_types::Authorization;

    #[tokio::test]
    async fn test_auth_doc() {
        let server_state = Server::new(
            None,
            Duration::from_secs(60),
            None,
            None,
            CancellationToken::new(),
        )
        .await
        .unwrap();

        let doc_id = server_state.create_doc().await.unwrap();

        let token = auth_doc(
            None,
            TypedHeader(headers::Host::from(http::uri::Authority::from_static(
                "localhost",
            ))),
            State(Arc::new(server_state)),
            Path(doc_id.clone()),
            Json(AuthDocRequest {
                authorization: Authorization::Full,
                user_id: None,
                metadata: HashMap::new(),
            }),
        )
        .await
        .unwrap();

        assert_eq!(token.url, "ws://localhost/doc/ws");
        assert_eq!(token.doc_id, doc_id);
        assert!(token.token.is_none());
    }

    #[tokio::test]
    async fn test_auth_doc_with_prefix() {
        let prefix: Url = "https://foo.bar".parse().unwrap();
        let server_state = Server::new(
            None,
            Duration::from_secs(60),
            None,
            Some(prefix),
            CancellationToken::new(),
        )
        .await
        .unwrap();

        let doc_id = server_state.create_doc().await.unwrap();

        let token = auth_doc(
            None,
            TypedHeader(headers::Host::from(http::uri::Authority::from_static(
                "localhost",
            ))),
            State(Arc::new(server_state)),
            Path(doc_id.clone()),
            Json(AuthDocRequest {
                authorization: Authorization::Full,
                user_id: None,
                metadata: HashMap::new(),
            }),
        )
        .await
        .unwrap();

        assert_eq!(token.url, "wss://foo.bar/doc/ws");
        assert_eq!(token.doc_id, doc_id);
        assert!(token.token.is_none());
    }
}<|MERGE_RESOLUTION|>--- conflicted
+++ resolved
@@ -298,7 +298,6 @@
         }
     }
 
-<<<<<<< HEAD
     pub async fn redact_error_middleware(req: Request, next: Next) -> impl IntoResponse {
         let resp = next.run(req).await;
         if resp.status().is_server_error() || resp.status().is_client_error() {
@@ -309,36 +308,26 @@
         resp
     }
 
-    pub async fn serve(self, addr: &SocketAddr, redact_errors: bool) -> Result<()> {
-        let listener = TcpListener::bind(addr).await?;
-        let token = self.cancellation_token.clone();
-        let server_state = Arc::new(self);
-
-        let app = Router::new()
-=======
-    pub fn routes(self) -> Router {
+    pub fn routes(self: &Arc<Self>) -> Router {
         Router::new()
->>>>>>> b5589698
             .route("/check_store", get(check_store))
             .route("/doc/ws/:doc_id", get(handle_socket_upgrade))
             .route("/doc/new", post(new_doc))
             .route("/doc/:doc_id/auth", post(auth_doc))
-<<<<<<< HEAD
-            .with_state(server_state.clone());
+            .with_state(self.clone())
+    }
+
+    pub async fn serve(self, addr: &SocketAddr, redact_errors: bool) -> Result<()> {
+        let listener = TcpListener::bind(addr).await?;
+        let token = self.cancellation_token.clone();
+        let s = Arc::new(self);
+
+        let app = s.routes();
         let app = if redact_errors {
             app
         } else {
             app.layer(middleware::from_fn(Self::redact_error_middleware))
         };
-=======
-            .with_state(Arc::new(self))
-    }
-
-    pub async fn serve(self, addr: &SocketAddr) -> Result<()> {
-        let listener = TcpListener::bind(addr).await?;
-
-        let app = self.routes();
->>>>>>> b5589698
 
         axum::serve(listener, app.into_make_service())
             // Wait for all outstanding connections to close, and then exit.
@@ -346,8 +335,8 @@
             .await?;
 
         // Ensure all in-memory docs are saved before exiting.
-        server_state.doc_worker_tracker.close();
-        server_state.doc_worker_tracker.wait().await;
+        s.doc_worker_tracker.close();
+        s.doc_worker_tracker.wait().await;
 
         Ok(())
     }
