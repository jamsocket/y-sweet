[package]
name = "y-sweet"
version = "0.1.2"
edition = "2021"
description = "A standalone Yjs CRDT server with built-in persistence and auth."
license = "MIT"
homepage = "https://y-sweet.dev"
repository = "https://github.com/drifting-in-space/y-sweet"

[dependencies]
anyhow = "1.0.72"
async-trait = "0.1.71"
axum = { version = "0.7.4", features = ["ws"] }
axum-extra = { version = "0.9.2", features = ["typed-header"] }
clap = { version = "4.3.12", features = ["derive", "env"] }
colored = "2.0.4"
dashmap = "5.5.0"
futures = "0.3.28"
headers = "0.4.0"
lib0 = "0.16.9"
nanoid = "0.4.0"
serde = { version = "1.0.171", features = ["derive"] }
serde_json = "1.0.103"
tokio = { version = "1.29.1", features = ["macros", "rt-multi-thread", "signal"] }
tokio-stream = "0.1.14"
tracing = "0.1.37"
tracing-subscriber = { version = "0.3.17", features = ["env-filter", "fmt"] }
url = "2.4.0"
<<<<<<< HEAD
y-sweet-core = { version="0.1.1", path = "../y-sweet-core", features=["sync"] }
yrs = { version = "0.19.1" }
=======
y-sweet-core = { version="0.1.2", path = "../y-sweet-core" }
yrs = "0.17.4"
>>>>>>> 06786f11
yrs-kvstore = "0.2.0"

[dev-dependencies]
http = "1.1.0"<|MERGE_RESOLUTION|>--- conflicted
+++ resolved
@@ -26,13 +26,8 @@
 tracing = "0.1.37"
 tracing-subscriber = { version = "0.3.17", features = ["env-filter", "fmt"] }
 url = "2.4.0"
-<<<<<<< HEAD
-y-sweet-core = { version="0.1.1", path = "../y-sweet-core", features=["sync"] }
+y-sweet-core = { version="0.1.2", path = "../y-sweet-core", features=["sync"] }
 yrs = { version = "0.19.1" }
-=======
-y-sweet-core = { version="0.1.2", path = "../y-sweet-core" }
-yrs = "0.17.4"
->>>>>>> 06786f11
 yrs-kvstore = "0.2.0"
 
 [dev-dependencies]
