--- conflicted
+++ resolved
@@ -32,11 +32,7 @@
 }
 
 type UsePresenceOptions = {
-<<<<<<< HEAD
-  excludeSelf?: boolean
-=======
   includeSelf?: boolean
->>>>>>> 1ebb326b
 }
 
 export function usePresence<T extends Record<string, any>>(
@@ -45,22 +41,14 @@
   const awareness = useAwareness()
   const [presence, setPresence] = useState<Map<number, T>>(new Map())
 
-<<<<<<< HEAD
-  const excludeSelf = options?.excludeSelf ?? true
-=======
   const includeSelf = options?.includeSelf || false
->>>>>>> 1ebb326b
 
   useEffect(() => {
     if (awareness) {
       const callback = () => {
         const map = new Map()
         awareness.getStates().forEach((state, clientID) => {
-<<<<<<< HEAD
-          if (excludeSelf && clientID === awareness.clientID) return
-=======
           if (!includeSelf && clientID === awareness.clientID) return
->>>>>>> 1ebb326b
 
           if (Object.keys(state).length > 0) {
             map.set(clientID, state)
